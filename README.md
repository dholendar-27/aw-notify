--- conflicted
+++ resolved
@@ -38,42 +38,17 @@
 -->
 
 <p align="center">
-  <b>Records what you do</b> so that you can <i>understand how you spend your time</i>. 
+  <b>Records what you do</b> so that you can <i>understand how you spend your time</i>.
   <br>
   All in a secure way where <i>you control the data</i>.
 </p>
 
-<<<<<<< HEAD
 *Do you want to receive email updates on major announcements?*<br>
 ***[Signup for the newsletter](http://eepurl.com/cTU6QX)!***
 
-<!-- WIP
-<details>
- <summary>Table of contents</summary>
- <ol>
-    <li> About
-    <ol>
-        <li> Screenshots
-        <li> Is this yet another time tracker?
-        <ol>
-            <li> Feature comparison
-        </ol>
-        <li> Installation & Usage
-    </ol>
-    <li> About this repository
-    <ol>
-        <li> Server
-        <li> Watchers
-        <li> Libraries
-    </ol>
-    <li> Contributing
-  </ol>
-</details>
--->
-=======
 <details>
  <summary>Table of Contents</summary>
- 
+
  * [About](#about)
     * [Screenshots](#screenshots)
     * [Is this yet another time tracker?](#is-this-yet-another-time-tracker)
@@ -86,8 +61,6 @@
  * [Contributing](#contributing)
 </details>
 
->>>>>>> d7f9b190
-
 ## About
 
 The goal of ActivityWatch is simple: *Enable the collection of as much valuable lifedata as possible without compromising user privacy.*
@@ -98,7 +71,7 @@
  - Currently active browser tab and it's title and URL
  - Keyboard and mouse activity, to detect if you are afk or not
 </small>
- 
+
 It is up to you as user to collect as much as you want, or as little as you want (and we hope some of you will help write watchers so we can collect more).
 
 **Note:** ActivityWatch is under development. There is still work to be done so we provide it with no guarantees with the hope that others may wish to help and give their feedback!
@@ -118,7 +91,7 @@
 
 ### Is this yet another time tracker?
 
-Yes, but we found that most time trackers lack in one or more important features. 
+Yes, but we found that most time trackers lack in one or more important features.
 
 **Common dealbreakers:**
 
