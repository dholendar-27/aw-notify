--- conflicted
+++ resolved
@@ -65,11 +65,7 @@
 
 [[package]]
 name = "macholib"
-<<<<<<< HEAD
-version = "1.14"
-=======
 version = "1.15.1"
->>>>>>> 551dc0f7
 description = "Mach-O header analysis and editing"
 category = "dev"
 optional = false
@@ -105,19 +101,11 @@
 
 [[package]]
 name = "packaging"
-<<<<<<< HEAD
-version = "20.9"
-description = "Core utilities for Python packages"
-category = "dev"
-optional = false
-python-versions = ">=2.7, !=3.0.*, !=3.1.*, !=3.2.*, !=3.3.*"
-=======
 version = "21.0"
 description = "Core utilities for Python packages"
 category = "dev"
 optional = false
 python-versions = ">=3.6"
->>>>>>> 551dc0f7
 
 [package.dependencies]
 pyparsing = ">=2.0.2"
@@ -135,19 +123,11 @@
 
 [[package]]
 name = "pluggy"
-<<<<<<< HEAD
-version = "0.13.1"
-description = "plugin and hook calling mechanisms for python"
-category = "dev"
-optional = false
-python-versions = ">=2.7, !=3.0.*, !=3.1.*, !=3.2.*, !=3.3.*"
-=======
 version = "1.0.0"
 description = "plugin and hook calling mechanisms for python"
 category = "dev"
 optional = false
 python-versions = ">=3.6"
->>>>>>> 551dc0f7
 
 [package.extras]
 dev = ["pre-commit", "tox"]
@@ -182,19 +162,11 @@
 
 [[package]]
 name = "pyinstaller"
-<<<<<<< HEAD
-version = "5.0.dev0"
-=======
 version = "4.5.1"
->>>>>>> 551dc0f7
 description = "PyInstaller bundles a Python application and all its dependencies into a single package."
 category = "dev"
 optional = false
 python-versions = ">=3.6"
-<<<<<<< HEAD
-develop = false
-=======
->>>>>>> 551dc0f7
 
 [package.dependencies]
 altgraph = "*"
@@ -207,19 +179,9 @@
 encryption = ["tinyaes (>=1.0.0)"]
 hook_testing = ["pytest (>=2.7.3)", "execnet (>=1.5.0)", "psutil"]
 
-[package.source]
-type = "git"
-url = "https://github.com/pyinstaller/pyinstaller.git"
-reference = "develop"
-resolved_reference = "000275e409640320cdd995a7f077abfdece86749"
-
 [[package]]
 name = "pyinstaller-hooks-contrib"
-<<<<<<< HEAD
-version = "2021.1"
-=======
 version = "2021.3"
->>>>>>> 551dc0f7
 description = "Community maintained hooks for PyInstaller"
 category = "dev"
 optional = false
@@ -235,11 +197,7 @@
 
 [[package]]
 name = "pytest"
-<<<<<<< HEAD
-version = "6.2.4"
-=======
 version = "6.2.5"
->>>>>>> 551dc0f7
 description = "pytest: simple powerful testing with Python"
 category = "dev"
 optional = false
@@ -309,11 +267,7 @@
 
 [[package]]
 name = "typing-extensions"
-<<<<<<< HEAD
-version = "3.10.0.0"
-=======
 version = "3.10.0.2"
->>>>>>> 551dc0f7
 description = "Backported and Experimental Type Hints for Python 3.5+"
 category = "dev"
 optional = false
@@ -322,11 +276,7 @@
 [metadata]
 lock-version = "1.1"
 python-versions = "^3.8"
-<<<<<<< HEAD
-content-hash = "67718fb502297df47739d3e6465fe86a0158b6f2cbce86099c996957368411d5"
-=======
-content-hash = "5bd36261166e0d6768ade0bd999d337f71f43490880e994bf3770142d977f3a3"
->>>>>>> 551dc0f7
+content-hash = "0f826a5f138cbeb6d98eba39c5f2278b05810c28b5a702bebbaea2232105f16c"
 
 [metadata.files]
 altgraph = [
@@ -487,9 +437,6 @@
 py-cpuinfo = [
     {file = "py-cpuinfo-8.0.0.tar.gz", hash = "sha256:5f269be0e08e33fd959de96b34cd4aeeeacac014dd8305f70eb28d06de2345c5"},
 ]
-<<<<<<< HEAD
-pyinstaller = []
-=======
 pyinstaller = [
     {file = "pyinstaller-4.5.1-py3-none-macosx_10_13_universal2.whl", hash = "sha256:ecc2baadeeefd2b6fbf39d13c65d4aa603afdda1c6aaaebc4577ba72893fee9e"},
     {file = "pyinstaller-4.5.1-py3-none-manylinux2014_aarch64.whl", hash = "sha256:4d848cd782ee0893d7ad9fe2bfe535206a79f0b6760cecc5f2add831258b9322"},
@@ -499,7 +446,6 @@
     {file = "pyinstaller-4.5.1-py3-none-win_amd64.whl", hash = "sha256:aae456205c68355f9597411090576bb31b614e53976b4c102d072bbe5db8392a"},
     {file = "pyinstaller-4.5.1.tar.gz", hash = "sha256:30733baaf8971902286a0ddf77e5499ac5f7bf8e7c39163e83d4f8c696ef265e"},
 ]
->>>>>>> 551dc0f7
 pyinstaller-hooks-contrib = [
     {file = "pyinstaller-hooks-contrib-2021.3.tar.gz", hash = "sha256:169b09802a19f83593114821d6ba0416a05c7071ef0ca394f7bfb7e2c0c916c8"},
     {file = "pyinstaller_hooks_contrib-2021.3-py2.py3-none-any.whl", hash = "sha256:a52bc3834281266bbf77239cfc9521923336ca622f44f90924546ed6c6d3ad5e"},
